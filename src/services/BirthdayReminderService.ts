--- conflicted
+++ resolved
@@ -28,7 +28,6 @@
     }
 
     const birthdayReports = getBirthdayReport(contacts);
-<<<<<<< HEAD
     const monthlyBirthdays = getMonthlyBirthdays(contacts);
     const upcomingBirthdays = getUpcomingBirthdays(contacts);
 
@@ -38,10 +37,6 @@
       upcomingBirthdays
     );
     logger.debug("Formatted birthday message generated.");
-=======
-    console.log(birthdayReports);
-    const birthdayMessage = formatBirthdayMessage(birthdayReports);
->>>>>>> eff08573
 
     return birthdayMessage;
   } catch (error) {
@@ -150,7 +145,7 @@
  */
 function getBirthdayReport(people: PeopleAttributes[]): BirthdayReport[] {
   const today = new Date();
-<<<<<<< HEAD
+  
   // Build today's local MM-DD string (using local date, as the report is for "today").
   const localMonth = (today.getMonth() + 1).toString().padStart(2, "0");
   const localDay = today.getDate().toString().padStart(2, "0");
@@ -193,14 +188,9 @@
   const today = new Date();
   const currentMonth = (today.getMonth() + 1).toString().padStart(2, "0"); // e.g., "02"
   logger.debug(`getMonthlyBirthdays: Current local month: ${currentMonth}`);
-=======
-  const todayMonth = today.getMonth();
-  const todayDate = today.getDate();
->>>>>>> eff08573
 
   const reports = people
     .filter((person) => {
-<<<<<<< HEAD
       if (!person.birthday) {
         return false;
       }
@@ -210,16 +200,6 @@
           : new Date(person.birthday);
       const bdMonth = bd.toISOString().substring(5, 7); // e.g., "02"
       return bdMonth === currentMonth;
-=======
-      if (!person.birthday) return false;
-
-      const birthday = new Date(person.birthday);
-
-      return (
-        birthday.getUTCDate() === todayDate &&
-        birthday.getUTCMonth() === todayMonth
-      );
->>>>>>> eff08573
     })
     .map((person) => ({
       name: person.name,
